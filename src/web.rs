--- conflicted
+++ resolved
@@ -113,42 +113,7 @@
         Ok(BufferImpl { imp: self })
     }
 
-<<<<<<< HEAD
     fn present_with_damage(&mut self, damage: &[Rect]) -> Result<(), SoftBufferError> {
-=======
-/// Extension methods for the Wasm target on [`Surface`](crate::Surface).
-pub trait SurfaceExtWeb: Sized {
-    /// Creates a new instance of this struct, using the provided [`HtmlCanvasElement`].
-    fn from_canvas(canvas: HtmlCanvasElement) -> Result<Self, SoftBufferError>;
-}
-
-impl SurfaceExtWeb for crate::Surface {
-    fn from_canvas(canvas: HtmlCanvasElement) -> Result<Self, SoftBufferError> {
-        let imple = crate::SurfaceDispatch::Web(WebImpl::from_canvas(canvas)?);
-
-        Ok(Self {
-            surface_impl: Box::new(imple),
-            _marker: PhantomData,
-        })
-    }
-}
-
-pub struct BufferImpl<'a> {
-    imp: &'a mut WebImpl,
-}
-
-impl<'a> BufferImpl<'a> {
-    pub fn pixels(&self) -> &[u32] {
-        &self.imp.buffer
-    }
-
-    pub fn pixels_mut(&mut self) -> &mut [u32] {
-        &mut self.imp.buffer
-    }
-
-    /// Push the buffer to the canvas.
-    pub fn present(self) -> Result<(), SoftBufferError> {
->>>>>>> eb227f10
         // Create a bitmap from the buffer.
         let bitmap: Vec<_> = self
             .buffer
@@ -212,6 +177,23 @@
     }
 }
 
+/// Extension methods for the Wasm target on [`Surface`](crate::Surface).
+pub trait SurfaceExtWeb: Sized {
+    /// Creates a new instance of this struct, using the provided [`HtmlCanvasElement`].
+    fn from_canvas(canvas: HtmlCanvasElement) -> Result<Self, SoftBufferError>;
+}
+
+impl SurfaceExtWeb for crate::Surface {
+    fn from_canvas(canvas: HtmlCanvasElement) -> Result<Self, SoftBufferError> {
+        let imple = crate::SurfaceDispatch::Web(WebImpl::from_canvas(canvas)?);
+
+        Ok(Self {
+            surface_impl: Box::new(imple),
+            _marker: PhantomData,
+        })
+    }
+}
+
 pub struct BufferImpl<'a> {
     imp: &'a mut WebImpl,
 }
